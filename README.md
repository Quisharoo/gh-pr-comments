# gh-pr-comments

GitHub CLI extension that fetches PR comments, reviews, and events with an interactive terminal UI for exploration.

## Features
- Interactive TUI (Bubbletea) with fuzzy search and vim-style keybindings
- fx-inspired JSON explorer for nested comment structures
- Multi-repo support - detects PRs across workspace repos
- Output modes: JSON (nested/flat), Markdown, or interactive
- Bot detection and persistent Markdown snapshots

## Installation
```bash
go build -trimpath -o gh-pr-comments ./cmd
gh extension install .
```

## Usage

### Interactive Mode (Default)
```bash
gh pr-comments                    # PR selector → JSON explorer
gh pr-comments --pr 123           # Skip selector, explore PR #123
```
Press `?` in the TUI for keyboard shortcuts.

<<<<<<< HEAD
**Interactive PR Selector:**
- `↑`/`↓` or `j`/`k` - Navigate through PRs
- `/` - Fuzzy search by repo, number, or title
- `Enter` - Select PR
- `o` - Open selected PR in browser
- `q` or `Esc` - Quit

**Interactive JSON Explorer (fx-style):**
- `j`/`k` or `↑`/`↓` - Navigate nodes
- `Enter`, `l`, or `→` - Toggle expand/collapse
- `h` or `←` - Collapse (or collapse parent if already collapsed)
- `y` or `c` - Copy highlighted value to clipboard
- `o` - Open URL in browser (for URL values)
- `E` / `C` - Expand all / Collapse all
- `g` / `G` - Go to top/bottom
- `/` - Search for keys or values
- `n` / `N` - Next/previous search match
- `Esc` - Clear search
- `q` - Quit

### Non-Interactive Mode (Piping/Scripting)
For automation, piping, or CI/CD:

=======
### Non-Interactive Mode
>>>>>>> eb5e7a06
```bash
gh pr-comments --pr 123 > comments.json
gh pr-comments --pr 123 --flat --no-interactive
gh pr-comments --pr 123 --text    # Markdown output
gh pr-comments --pr 123 --save    # Save to .pr-comments/
```

### Options
- `--strip-html` - Remove HTML tags from comment bodies
- `--no-color` - Disable ANSI colors
- `--save-dir <path>` - Override save directory (default: `.pr-comments/`)

## Development
```bash
go test ./...
go vet ./... && staticcheck ./...
```<|MERGE_RESOLUTION|>--- conflicted
+++ resolved
@@ -24,7 +24,6 @@
 ```
 Press `?` in the TUI for keyboard shortcuts.
 
-<<<<<<< HEAD
 **Interactive PR Selector:**
 - `↑`/`↓` or `j`/`k` - Navigate through PRs
 - `/` - Fuzzy search by repo, number, or title
@@ -48,9 +47,7 @@
 ### Non-Interactive Mode (Piping/Scripting)
 For automation, piping, or CI/CD:
 
-=======
 ### Non-Interactive Mode
->>>>>>> eb5e7a06
 ```bash
 gh pr-comments --pr 123 > comments.json
 gh pr-comments --pr 123 --flat --no-interactive
